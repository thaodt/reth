--- conflicted
+++ resolved
@@ -596,14 +596,9 @@
     use reth_interfaces::executor::BlockValidationError;
     use reth_node_ethereum::EthEvmConfig;
     use reth_primitives::{
-<<<<<<< HEAD
         address, hex_literal::hex, keccak256, stage::StageUnitCheckpoint, Account, Address,
         Bytecode, ChainSpecBuilder, PruneMode, PruneModes, ReceiptsLogPruneConfig, SealedBlock,
-        StorageEntry, B256, U256,
-=======
-        address, hex_literal::hex, keccak256, stage::StageUnitCheckpoint, Account, Bytecode,
-        ChainSpecBuilder, SealedBlock, StorageEntry, B256, MAINNET,
->>>>>>> c2b7a386
+        StorageEntry, B256, MAINNET, U256,
     };
     use reth_provider::{test_utils::create_test_provider_factory, AccountReader, ReceiptProvider};
     use reth_revm::EvmProcessorFactory;

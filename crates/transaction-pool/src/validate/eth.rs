--- conflicted
+++ resolved
@@ -212,36 +212,28 @@
     fn validate_one_with_provider<P>(
         &self,
         origin: TransactionOrigin,
-<<<<<<< HEAD
-        mut transaction: Tx,
+        transaction: Tx,
         maybe_state: Option<P>,
     ) -> TransactionValidationOutcome<Tx>
     where
         P: StateProvider,
     {
-=======
-        transaction: Tx,
-        maybe_state: &mut Option<Box<dyn StateProvider>>,
-    ) -> TransactionValidationOutcome<Tx> {
         match self.validate_one_no_state(origin, transaction) {
             Ok(transaction) => {
                 // stateless checks passed, pass transaction down stateful validation pipeline
                 // If we don't have a state provider yet, fetch the latest state
-                if maybe_state.is_none() {
-                    match self.client.latest() {
-                        Ok(new_state) => {
-                            *maybe_state = Some(new_state);
-                        }
+                let state = match maybe_state {
+                    Some(state) => Box::new(state),
+                    None => match self.client.latest() {
+                        Ok(new_state) => new_state,
                         Err(err) => {
                             return TransactionValidationOutcome::Error(
                                 *transaction.hash(),
                                 Box::new(err),
                             )
                         }
-                    }
-                }
-
-                let state = maybe_state.as_deref().expect("provider is set");
+                    },
+                };
 
                 self.validate_one_against_state(origin, transaction, state)
             }
@@ -257,7 +249,6 @@
         origin: TransactionOrigin,
         transaction: Tx,
     ) -> Result<Tx, TransactionValidationOutcome<Tx>> {
->>>>>>> 762880e4
         // Checks for tx_type
         match transaction.ty() {
             LEGACY_TX_TYPE_ID => {
@@ -450,21 +441,8 @@
             }
         }
 
-<<<<<<< HEAD
-        // If we don't have a state provider yet, fetch the latest state
-        let state = match maybe_state {
-            Some(state) => Box::new(state),
-            None => match self.client.latest() {
-                Ok(new_state) => new_state,
-                Err(err) => {
-                    return TransactionValidationOutcome::Error(*transaction.hash(), Box::new(err))
-                }
-            },
-        };
-=======
         Ok(transaction)
     }
->>>>>>> 762880e4
 
     /// Validates a single transaction using given state provider.
     fn validate_one_against_state<P>(

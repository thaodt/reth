--- conflicted
+++ resolved
@@ -158,16 +158,8 @@
         let hashed_account_cursor = self.hashed_cursor_factory.hashed_account_cursor()?;
         let (mut hash_builder, mut account_node_iter) = match self.previous_state {
             Some(state) => {
-<<<<<<< HEAD
-                let hash_builder = state
-                    .hash_builder
-                    .with_updates(retain_updates)
-                    .with_all_branch_nodes_in_database(true);
-                let walker = TrieWalker::from_stack(
-=======
                 let hash_builder = state.hash_builder.with_updates(retain_updates);
                 let walker = TrieWalker::state_trie_from_stack(
->>>>>>> 902ada82
                     trie_cursor,
                     state.walker_stack,
                     self.prefix_sets.account_prefix_set,
@@ -179,19 +171,10 @@
                 (hash_builder, node_iter)
             }
             None => {
-<<<<<<< HEAD
-                let hash_builder = HashBuilder::default()
-                    .with_updates(retain_updates)
-                    .with_all_branch_nodes_in_database(true);
-                let walker = TrieWalker::new(trie_cursor, self.prefix_sets.account_prefix_set)
-                    .with_deletions_retained(retain_updates)
-                    .with_all_branch_nodes_in_database(&self.prefix_sets.destroyed_accounts);
-=======
                 let hash_builder = HashBuilder::default().with_updates(retain_updates);
                 let walker =
                     TrieWalker::state_trie(trie_cursor, self.prefix_sets.account_prefix_set)
                         .with_deletions_retained(retain_updates);
->>>>>>> 902ada82
                 let node_iter = TrieNodeIter::state_trie(walker, hashed_account_cursor);
                 (hash_builder, node_iter)
             }

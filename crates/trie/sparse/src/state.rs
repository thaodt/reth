use crate::{
    RevealedSparseTrie, SparseStateTrieError, SparseStateTrieResult, SparseTrie, SparseTrieError,
};
use alloy_primitives::{
    map::{HashMap, HashSet},
    Bytes, B256,
};
use alloy_rlp::{Decodable, Encodable};
use reth_primitives_traits::Account;
use reth_tracing::tracing::trace;
use reth_trie_common::{
    updates::{StorageTrieUpdates, TrieUpdates},
    MultiProof, Nibbles, TrieAccount, TrieNode, EMPTY_ROOT_HASH, TRIE_ACCOUNT_RLP_MAX_SIZE,
};
use std::iter::Peekable;

/// Sparse state trie representing lazy-loaded Ethereum state trie.
#[derive(Debug)]
pub struct SparseStateTrie {
    /// Sparse account trie.
    state: SparseTrie,
    /// Sparse storage tries.
    storages: HashMap<B256, SparseTrie>,
    /// Collection of revealed account and storage keys.
    revealed: HashMap<B256, HashSet<B256>>,
    /// Flag indicating whether trie updates should be retained.
    retain_updates: bool,
    /// Reusable buffer for RLP encoding of trie accounts.
    account_rlp_buf: Vec<u8>,
}

impl Default for SparseStateTrie {
    fn default() -> Self {
        Self {
            state: Default::default(),
            storages: Default::default(),
            revealed: Default::default(),
            retain_updates: false,
            account_rlp_buf: Vec::with_capacity(TRIE_ACCOUNT_RLP_MAX_SIZE),
        }
    }
}

impl SparseStateTrie {
    /// Create state trie from state trie.
    pub fn from_state(state: SparseTrie) -> Self {
        Self { state, ..Default::default() }
    }

    /// Set the retention of branch node updates and deletions.
    pub const fn with_updates(mut self, retain_updates: bool) -> Self {
        self.retain_updates = retain_updates;
        self
    }

    /// Returns `true` if account was already revealed.
    pub fn is_account_revealed(&self, account: &B256) -> bool {
        self.revealed.contains_key(account)
    }

    /// Returns `true` if storage slot for account was already revealed.
    pub fn is_storage_slot_revealed(&self, account: &B256, slot: &B256) -> bool {
        self.revealed.get(account).is_some_and(|slots| slots.contains(slot))
    }

    pub fn get_leaf_value(&self, path: &Nibbles) -> Option<&Vec<u8>> {
        match self.state {
            SparseTrie::Revealed(ref trie) => trie.get_leaf_value(path),
            _ => None,
        }
    }

    /// Returns mutable reference to storage sparse trie if it was revealed.
    pub fn storage_trie_mut(&mut self, account: &B256) -> Option<&mut RevealedSparseTrie> {
        self.storages.get_mut(account).and_then(|e| e.as_revealed_mut())
    }

    /// Reveal unknown trie paths from provided leaf path and its proof for the account.
    /// NOTE: This method does not extensively validate the proof.
    pub fn reveal_account(
        &mut self,
        account: B256,
        proof: impl IntoIterator<Item = (Nibbles, Bytes)>,
    ) -> SparseStateTrieResult<()> {
        if self.is_account_revealed(&account) {
            return Ok(());
        }

        let mut proof = proof.into_iter().peekable();

        let Some(root_node) = self.validate_root_node(&mut proof)? else { return Ok(()) };

        // Reveal root node if it wasn't already.
        let trie = self.state.reveal_root(root_node, self.retain_updates)?;

        // Reveal the remaining proof nodes.
        for (path, bytes) in proof {
            let node = TrieNode::decode(&mut &bytes[..])?;
            trie.reveal_node(path, node)?;
        }

        // Mark leaf path as revealed.
        self.revealed.entry(account).or_default();

        Ok(())
    }

    /// Reveal unknown trie paths from provided leaf path and its proof for the storage slot.
    /// NOTE: This method does not extensively validate the proof.
    pub fn reveal_storage_slot(
        &mut self,
        account: B256,
        slot: B256,
        proof: impl IntoIterator<Item = (Nibbles, Bytes)>,
    ) -> SparseStateTrieResult<()> {
        if self.is_storage_slot_revealed(&account, &slot) {
            return Ok(());
        }

        let mut proof = proof.into_iter().peekable();

        let Some(root_node) = self.validate_root_node(&mut proof)? else { return Ok(()) };

        // Reveal root node if it wasn't already.
        let trie = self
            .storages
            .entry(account)
            .or_default()
            .reveal_root(root_node, self.retain_updates)?;

        // Reveal the remaining proof nodes.
        for (path, bytes) in proof {
            let node = TrieNode::decode(&mut &bytes[..])?;
            trie.reveal_node(path, node)?;
        }

        // Mark leaf path as revealed.
        self.revealed.entry(account).or_default().insert(slot);

        Ok(())
    }

    /// Reveal unknown trie paths from multiproof and the list of included accounts and slots.
    /// NOTE: This method does not extensively validate the proof.
    pub fn reveal_multiproof(
        &mut self,
        targets: HashMap<B256, HashSet<B256>>,
        multiproof: MultiProof,
    ) -> SparseStateTrieResult<()> {
        let account_subtree = multiproof.account_subtree.into_nodes_sorted();
        let mut account_nodes = account_subtree.into_iter().peekable();

        if let Some(root_node) = self.validate_root_node(&mut account_nodes)? {
            // Reveal root node if it wasn't already.
            let trie = self.state.reveal_root(root_node, self.retain_updates)?;

            // Reveal the remaining proof nodes.
            for (path, bytes) in account_nodes {
                let node = TrieNode::decode(&mut &bytes[..])?;
                trace!(target: "trie::sparse", ?path, ?node, "Revealing account node");
                trie.reveal_node(path, node)?;
            }
        }

        for (account, storage_subtree) in multiproof.storages {
            let storage_subtree = storage_subtree.subtree.into_nodes_sorted();
            let mut storage_nodes = storage_subtree.into_iter().peekable();

            if let Some(root_node) = self.validate_root_node(&mut storage_nodes)? {
                // Reveal root node if it wasn't already.
                let trie = self
                    .storages
                    .entry(account)
                    .or_default()
                    .reveal_root(root_node, self.retain_updates)?;

                // Reveal the remaining proof nodes.
                for (path, bytes) in storage_nodes {
                    let node = TrieNode::decode(&mut &bytes[..])?;
                    trace!(target: "trie::sparse", ?account, ?path, ?node, "Revealing storage node");
                    trie.reveal_node(path, node)?;
                }
            }
        }

        for (account, slots) in targets {
            self.revealed.entry(account).or_default().extend(slots);
        }

        Ok(())
    }

    /// Validates the root node of the proof and returns it if it exists and is valid.
    fn validate_root_node<I: Iterator<Item = (Nibbles, Bytes)>>(
        &self,
        proof: &mut Peekable<I>,
    ) -> SparseStateTrieResult<Option<TrieNode>> {
        let mut proof = proof.into_iter().peekable();

        // Validate root node.
        let Some((path, node)) = proof.next() else { return Ok(None) };
        if !path.is_empty() {
            return Err(SparseStateTrieError::InvalidRootNode { path, node })
        }

        // Decode root node and perform sanity check.
        let root_node = TrieNode::decode(&mut &node[..])?;
        if matches!(root_node, TrieNode::EmptyRoot) && proof.peek().is_some() {
            return Err(SparseStateTrieError::InvalidRootNode { path, node })
        }

        Ok(Some(root_node))
    }

    /// Update or remove trie account based on new account info. This method will either recompute
    /// the storage root based on update storage trie or look it up from existing leaf value.
    ///
    /// If the new account info and storage trie are empty, the account leaf will be removed.
    pub fn update_account(
        &mut self,
        address: B256,
        account: Account,
        fetch_node: impl FnMut(Nibbles) -> Option<Bytes>,
    ) -> SparseStateTrieResult<()> {
        let nibbles = Nibbles::unpack(address);
        let storage_root = if let Some(storage_trie) = self.storages.get_mut(&address) {
            trace!(target: "trie::sparse", ?address, "Calculating storage root to update account");
            storage_trie.root().ok_or(SparseTrieError::Blind)?
        } else if self.revealed.contains_key(&address) {
            trace!(target: "trie::sparse", ?address, "Retrieving storage root from account leaf to update account");
            let state = self.state.as_revealed_mut().ok_or(SparseTrieError::Blind)?;
            // The account was revealed, either...
            if let Some(value) = state.get_leaf_value(&nibbles) {
                // ..it exists and we should take it's current storage root or...
                TrieAccount::decode(&mut &value[..])?.storage_root
            } else {
                // ...the account is newly created and the storage trie is empty.
                EMPTY_ROOT_HASH
            }
        } else {
            return Err(SparseTrieError::Blind.into())
        };

        if account.is_empty() && storage_root == EMPTY_ROOT_HASH {
<<<<<<< HEAD
            trace!(target: "trie::sparse", ?address, "Removing account");
            self.remove_account_leaf(&nibbles)
=======
            self.remove_account_leaf(&nibbles, fetch_node)
>>>>>>> 973c66bc
        } else {
            trace!(target: "trie::sparse", ?address, "Updating account");
            self.account_rlp_buf.clear();
            TrieAccount::from((account, storage_root)).encode(&mut self.account_rlp_buf);
            self.update_account_leaf(nibbles, self.account_rlp_buf.clone())
        }
    }

    /// Update the account leaf node.
    pub fn update_account_leaf(
        &mut self,
        path: Nibbles,
        value: Vec<u8>,
    ) -> SparseStateTrieResult<()> {
        self.state.update_leaf(path, value)?;
        Ok(())
    }

    /// Remove the account leaf node.
    pub fn remove_account_leaf(
        &mut self,
        path: &Nibbles,
        fetch_node: impl FnMut(Nibbles) -> Option<Bytes>,
    ) -> SparseStateTrieResult<()> {
        self.state.remove_leaf(path, fetch_node)?;
        Ok(())
    }

    /// Update the leaf node of a storage trie at the provided address.
    pub fn update_storage_leaf(
        &mut self,
        address: B256,
        slot: Nibbles,
        value: Vec<u8>,
    ) -> SparseStateTrieResult<()> {
        self.storages.entry(address).or_default().update_leaf(slot, value)?;
        Ok(())
    }

    /// Update the leaf node of a storage trie at the provided address.
    pub fn remove_storage_leaf(
        &mut self,
        address: B256,
        slot: &Nibbles,
        fetch_node: impl FnMut(Nibbles) -> Option<Bytes>,
    ) -> SparseStateTrieResult<()> {
        self.storages.entry(address).or_default().remove_leaf(slot, fetch_node)?;
        Ok(())
    }

    /// Wipe the storage trie at the provided address.
    pub fn wipe_storage(&mut self, address: B256) -> SparseStateTrieResult<()> {
        if let Some(trie) = self.storages.get_mut(&address) {
            trie.wipe()?;
        }
        Ok(())
    }

    /// Calculates the hashes of the nodes below the provided level.
    pub fn calculate_below_level(&mut self, level: usize) {
        self.state.calculate_below_level(level);
    }

    /// Returns storage sparse trie root if the trie has been revealed.
    pub fn storage_root(&mut self, account: B256) -> Option<B256> {
        self.storages.get_mut(&account).and_then(|trie| trie.root())
    }

    /// Returns sparse trie root if the trie has been revealed.
    pub fn root(&mut self) -> Option<B256> {
        self.state.root()
    }

    /// Returns [`TrieUpdates`] by taking the updates from the revealed sparse tries.
    ///
    /// Returns `None` if the accounts trie is not revealed.
    pub fn take_trie_updates(&mut self) -> Option<TrieUpdates> {
        self.state.as_revealed_mut().map(|state| {
            let updates = state.take_updates();
            TrieUpdates {
                account_nodes: updates.updated_nodes,
                removed_nodes: updates.removed_nodes,
                storage_tries: self
                    .storages
                    .iter_mut()
                    .map(|(address, trie)| {
                        let trie = trie.as_revealed_mut().unwrap();
                        let updates = trie.take_updates();
                        let updates = StorageTrieUpdates {
                            is_deleted: updates.wiped,
                            storage_nodes: updates.updated_nodes,
                            removed_nodes: updates.removed_nodes,
                        };
                        (*address, updates)
                    })
                    .filter(|(_, updates)| !updates.is_empty())
                    .collect(),
            }
        })
    }
}

#[cfg(test)]
mod tests {
    use super::*;
    use alloy_primitives::{b256, Bytes, U256};
    use alloy_rlp::EMPTY_STRING_CODE;
    use arbitrary::Arbitrary;
    use assert_matches::assert_matches;
    use rand::{rngs::StdRng, Rng, SeedableRng};
    use reth_primitives_traits::Account;
    use reth_trie::{
        updates::StorageTrieUpdates, BranchNodeCompact, HashBuilder, TrieAccount, TrieMask,
        EMPTY_ROOT_HASH,
    };
    use reth_trie_common::proof::ProofRetainer;

    #[test]
    fn validate_proof_first_node_not_root() {
        let sparse = SparseStateTrie::default();
        let proof = [(Nibbles::from_nibbles([0x1]), Bytes::from([EMPTY_STRING_CODE]))];
        assert_matches!(
            sparse.validate_root_node(&mut proof.into_iter().peekable()),
            Err(SparseStateTrieError::InvalidRootNode { .. })
        );
    }

    #[test]
    fn validate_proof_invalid_proof_with_empty_root() {
        let sparse = SparseStateTrie::default();
        let proof = [
            (Nibbles::default(), Bytes::from([EMPTY_STRING_CODE])),
            (Nibbles::from_nibbles([0x1]), Bytes::new()),
        ];
        assert_matches!(
            sparse.validate_root_node(&mut proof.into_iter().peekable()),
            Err(SparseStateTrieError::InvalidRootNode { .. })
        );
    }

    #[test]
    fn reveal_account_empty() {
        let retainer = ProofRetainer::from_iter([Nibbles::default()]);
        let mut hash_builder = HashBuilder::default().with_proof_retainer(retainer);
        hash_builder.root();
        let proofs = hash_builder.take_proof_nodes();
        assert_eq!(proofs.len(), 1);

        let mut sparse = SparseStateTrie::default();
        assert_eq!(sparse.state, SparseTrie::Blind);
        sparse.reveal_account(Default::default(), proofs.into_inner()).unwrap();
        assert_eq!(sparse.state, SparseTrie::revealed_empty());
    }

    #[test]
    fn reveal_storage_slot_empty() {
        let retainer = ProofRetainer::from_iter([Nibbles::default()]);
        let mut hash_builder = HashBuilder::default().with_proof_retainer(retainer);
        hash_builder.root();
        let proofs = hash_builder.take_proof_nodes();
        assert_eq!(proofs.len(), 1);

        let mut sparse = SparseStateTrie::default();
        assert!(sparse.storages.is_empty());
        sparse
            .reveal_storage_slot(Default::default(), Default::default(), proofs.into_inner())
            .unwrap();
        assert_eq!(
            sparse.storages,
            HashMap::from_iter([(Default::default(), SparseTrie::revealed_empty())])
        );
    }

    #[test]
    fn take_trie_updates() {
        reth_tracing::init_test_tracing();

        // let mut rng = generators::rng();
        let mut rng = StdRng::seed_from_u64(1);

        let mut bytes = [0u8; 1024];
        rng.fill(bytes.as_mut_slice());

        let slot_1 = b256!("1000000000000000000000000000000000000000000000000000000000000000");
        let slot_path_1 = Nibbles::unpack(slot_1);
        let value_1 = U256::from(rng.gen::<u64>());
        let slot_2 = b256!("1100000000000000000000000000000000000000000000000000000000000000");
        let slot_path_2 = Nibbles::unpack(slot_2);
        let value_2 = U256::from(rng.gen::<u64>());
        let slot_3 = b256!("2000000000000000000000000000000000000000000000000000000000000000");
        let slot_path_3 = Nibbles::unpack(slot_3);
        let value_3 = U256::from(rng.gen::<u64>());

        let mut storage_hash_builder =
            HashBuilder::default().with_proof_retainer(ProofRetainer::from_iter([
                slot_path_1.clone(),
                slot_path_2.clone(),
            ]));
        storage_hash_builder.add_leaf(slot_path_1.clone(), &alloy_rlp::encode_fixed_size(&value_1));
        storage_hash_builder.add_leaf(slot_path_2.clone(), &alloy_rlp::encode_fixed_size(&value_2));

        let storage_root = storage_hash_builder.root();
        let proof_nodes = storage_hash_builder.take_proof_nodes();
        let storage_proof_1 = proof_nodes.matching_nodes_sorted(&slot_path_1);
        let storage_proof_2 = proof_nodes.matching_nodes_sorted(&slot_path_2);

        let address_1 = b256!("1000000000000000000000000000000000000000000000000000000000000000");
        let address_path_1 = Nibbles::unpack(address_1);
        let account_1 = Account::arbitrary(&mut arbitrary::Unstructured::new(&bytes)).unwrap();
        let mut trie_account_1 = TrieAccount::from((account_1, storage_root));
        let address_2 = b256!("1100000000000000000000000000000000000000000000000000000000000000");
        let address_path_2 = Nibbles::unpack(address_2);
        let account_2 = Account::arbitrary(&mut arbitrary::Unstructured::new(&bytes)).unwrap();
        let mut trie_account_2 = TrieAccount::from((account_2, EMPTY_ROOT_HASH));

        let mut hash_builder =
            HashBuilder::default().with_proof_retainer(ProofRetainer::from_iter([
                address_path_1.clone(),
                address_path_2.clone(),
            ]));
        hash_builder.add_leaf(address_path_1.clone(), &alloy_rlp::encode(trie_account_1));
        hash_builder.add_leaf(address_path_2.clone(), &alloy_rlp::encode(trie_account_2));

        let root = hash_builder.root();
        let proof_nodes = hash_builder.take_proof_nodes();
        let proof_1 = proof_nodes.matching_nodes_sorted(&address_path_1);
        let proof_2 = proof_nodes.matching_nodes_sorted(&address_path_2);

        let mut sparse = SparseStateTrie::default().with_updates(true);
        sparse.reveal_account(address_1, proof_1).unwrap();
        sparse.reveal_account(address_2, proof_2).unwrap();
        sparse.reveal_storage_slot(address_1, slot_1, storage_proof_1.clone()).unwrap();
        sparse.reveal_storage_slot(address_1, slot_2, storage_proof_2.clone()).unwrap();
        sparse.reveal_storage_slot(address_2, slot_1, storage_proof_1).unwrap();
        sparse.reveal_storage_slot(address_2, slot_2, storage_proof_2).unwrap();

        assert_eq!(sparse.root(), Some(root));

        let address_3 = b256!("2000000000000000000000000000000000000000000000000000000000000000");
        let address_path_3 = Nibbles::unpack(address_3);
        let account_3 = Account { nonce: account_1.nonce + 1, ..account_1 };
        let trie_account_3 = TrieAccount::from((account_3, EMPTY_ROOT_HASH));

        sparse.update_account_leaf(address_path_3, alloy_rlp::encode(trie_account_3)).unwrap();

        sparse.update_storage_leaf(address_1, slot_path_3, alloy_rlp::encode(value_3)).unwrap();
        trie_account_1.storage_root = sparse.storage_root(address_1).unwrap();
        sparse.update_account_leaf(address_path_1, alloy_rlp::encode(trie_account_1)).unwrap();

        sparse.wipe_storage(address_2).unwrap();
        trie_account_2.storage_root = sparse.storage_root(address_2).unwrap();
        sparse.update_account_leaf(address_path_2, alloy_rlp::encode(trie_account_2)).unwrap();

        sparse.root();

        let sparse_updates = sparse.take_trie_updates().unwrap();
        // TODO(alexey): assert against real state root calculation updates
        pretty_assertions::assert_eq!(
            sparse_updates,
            TrieUpdates {
                account_nodes: HashMap::from_iter([
                    (
                        Nibbles::default(),
                        BranchNodeCompact {
                            state_mask: TrieMask::new(0b110),
                            tree_mask: TrieMask::new(0b000),
                            hash_mask: TrieMask::new(0b010),
                            hashes: vec![b256!(
                                "4c4ffbda3569fcf2c24ea2000b4cec86ef8b92cbf9ff415db43184c0f75a212e"
                            )],
                            root_hash: Some(b256!(
                                "60944bd29458529c3065d19f63c6e3d5269596fd3b04ca2e7b318912dc89ca4c"
                            ))
                        },
                    ),
                ]),
                storage_tries: HashMap::from_iter([
                    (
                        b256!("1000000000000000000000000000000000000000000000000000000000000000"),
                        StorageTrieUpdates {
                            is_deleted: false,
                            storage_nodes: HashMap::from_iter([(
                                Nibbles::default(),
                                BranchNodeCompact {
                                    state_mask: TrieMask::new(0b110),
                                    tree_mask: TrieMask::new(0b000),
                                    hash_mask: TrieMask::new(0b010),
                                    hashes: vec![b256!("5bc8b4fdf51839c1e18b8d6a4bd3e2e52c9f641860f0e4d197b68c2679b0e436")],
                                    root_hash: Some(b256!("c44abf1a9e1a92736ac479b20328e8d7998aa8838b6ef52620324c9ce85e3201"))
                                }
                            )]),
                            removed_nodes: HashSet::default()
                        }
                    ),
                    (
                        b256!("1100000000000000000000000000000000000000000000000000000000000000"),
                        StorageTrieUpdates {
                            is_deleted: true,
                            storage_nodes: HashMap::default(),
                            removed_nodes: HashSet::default()
                        }
                    )
                ]),
                removed_nodes: HashSet::default()
            }
        );
    }
}<|MERGE_RESOLUTION|>--- conflicted
+++ resolved
@@ -242,12 +242,8 @@
         };
 
         if account.is_empty() && storage_root == EMPTY_ROOT_HASH {
-<<<<<<< HEAD
             trace!(target: "trie::sparse", ?address, "Removing account");
-            self.remove_account_leaf(&nibbles)
-=======
             self.remove_account_leaf(&nibbles, fetch_node)
->>>>>>> 973c66bc
         } else {
             trace!(target: "trie::sparse", ?address, "Updating account");
             self.account_rlp_buf.clear();

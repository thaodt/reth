--- conflicted
+++ resolved
@@ -694,13 +694,8 @@
 
 #[cfg(test)]
 mod tests {
-<<<<<<< HEAD
-    use std::sync::Arc;
-=======
+    use super::*;
     use crate::blinded::DefaultBlindedProviderFactory;
->>>>>>> ebbb25da
-
-    use super::*;
     use alloy_primitives::{
         b256,
         map::{HashMap, HashSet},
@@ -716,6 +711,7 @@
         proof::{ProofNodes, ProofRetainer},
         BranchNode, BranchNodeCompact, LeafNode, StorageMultiProof, TrieMask,
     };
+    use std::sync::Arc;
 
     #[test]
     fn validate_root_node_first_node_not_root() {

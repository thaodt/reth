--- conflicted
+++ resolved
@@ -574,35 +574,6 @@
         }
     }
 
-<<<<<<< HEAD
-    /// Returns a list of paths to the nodes that were changed according to the prefix set and are
-    /// located at the provided depth when counting from the root node. If there's a leaf at a
-    /// depth less than the provided depth, it will be included in the result.
-    fn get_changed_nodes_at_depth(&self, prefix_set: &mut PrefixSet, depth: usize) -> Vec<Nibbles> {
-=======
-    /// Update hashes of the nodes that are located at a level deeper than or equal to the provided
-    /// depth. Root node has a level of 0.
-    pub fn update_rlp_node_level(&mut self, depth: usize) {
-        // Take the current prefix set
-        let mut prefix_set = std::mem::take(&mut self.prefix_set).freeze();
-        let mut buffers = RlpNodeBuffers::default();
-
-        // Get the nodes that have changed at the given depth.
-        let (targets, new_prefix_set) = self.get_changed_nodes_at_depth(&mut prefix_set, depth);
-        // Update the prefix set to the prefix set of the nodes that stil need to be updated.
-        self.prefix_set = new_prefix_set;
-
-        trace!(target: "trie::sparse", ?depth, ?targets, "Updating nodes at depth");
-        for (level, path) in targets {
-            buffers.path_stack.push(RlpNodePathStackItem {
-                level,
-                path,
-                is_in_prefix_set: Some(true),
-            });
-            self.rlp_node(&mut prefix_set, &mut buffers);
-        }
-    }
-
     /// Returns a list of levels and paths to the nodes that were changed according to the prefix
     /// set and are located at the provided depth when counting from the root node. If there's a
     /// leaf at a depth less than the provided depth, it will be included in the result.
@@ -615,7 +586,6 @@
         depth: usize,
     ) -> (Vec<(usize, Nibbles)>, PrefixSetMut) {
         let mut unchanged_prefix_set = PrefixSetMut::default();
->>>>>>> bd5dde54
         let mut paths = Vec::from([(Nibbles::default(), 0)]);
         let mut targets = Vec::new();
 
@@ -688,7 +658,6 @@
         prefix_set: &mut PrefixSet,
         buffers: &mut RlpNodeBuffers,
     ) -> RlpNode {
-<<<<<<< HEAD
         let (root, updates) = self.rlp_node_with_updates(prefix_set, buffers, &mut Vec::new());
         self.apply_rlp_node_updates(updates);
         root
@@ -702,14 +671,12 @@
     ) -> (RlpNode, RlpNodeUpdates) {
         let mut rlp_node_updates = RlpNodeUpdates::default();
 
-        'main: while let Some((path, mut is_in_prefix_set)) = buffers.path_stack.pop() {
-=======
         let starting_path = buffers.path_stack.last().map(|item| item.path.clone());
 
         'main: while let Some(RlpNodePathStackItem { level, path, mut is_in_prefix_set }) =
             buffers.path_stack.pop()
         {
-            let node = self.nodes.get_mut(&path).unwrap();
+            let node = self.nodes.get(&path).unwrap();
             trace!(
                 target: "trie::sparse",
                 ?starting_path,
@@ -720,20 +687,15 @@
                 "Popped node from path stack"
             );
 
->>>>>>> bd5dde54
             // Check if the path is in the prefix set.
             // First, check the cached value. If it's `None`, then check the prefix set, and update
             // the cached value.
             let mut prefix_set_contains =
                 |path: &Nibbles| *is_in_prefix_set.get_or_insert_with(|| prefix_set.contains(path));
 
-<<<<<<< HEAD
             let mut rlp_node_update = RlpNodeUpdate::default();
 
-            let (rlp_node, node_type) = match self.nodes.get(&path).unwrap() {
-=======
             let (rlp_node, node_type) = match node {
->>>>>>> bd5dde54
                 SparseNode::Empty => (RlpNode::word_rlp(&EMPTY_ROOT_HASH), SparseNodeType::Empty),
                 SparseNode::Hash(hash) => (RlpNode::word_rlp(hash), SparseNodeType::Hash),
                 SparseNode::Leaf { key, hash } => {
@@ -759,23 +721,15 @@
                             RlpNode::word_rlp(&hash),
                             SparseNodeType::Extension { store_in_db_trie: Some(store_in_db_trie) },
                         )
-<<<<<<< HEAD
-                    } else if buffers.rlp_node_stack.last().is_some_and(|e| e.0 == child_path) {
-                        let (_, child, child_node_type) = buffers.rlp_node_stack.pop().unwrap();
-                        rlp_buf.clear();
-                        let rlp_node = ExtensionNodeRef::new(key, &child).rlp(rlp_buf);
-                        rlp_node_update.hash = rlp_node.as_hash();
-=======
                     } else if buffers.rlp_node_stack.last().is_some_and(|e| e.path == child_path) {
                         let RlpNodeStackItem {
                             path: _,
                             rlp_node: child,
                             node_type: child_node_type,
                         } = buffers.rlp_node_stack.pop().unwrap();
-                        self.rlp_buf.clear();
-                        let rlp_node = ExtensionNodeRef::new(key, &child).rlp(&mut self.rlp_buf);
-                        *hash = rlp_node.as_hash();
->>>>>>> bd5dde54
+                        rlp_buf.clear();
+                        let rlp_node = ExtensionNodeRef::new(key, &child).rlp(rlp_buf);
+                        rlp_node_update.hash = rlp_node.as_hash();
 
                         let store_in_db_trie_value = child_node_type.store_in_db_trie();
 
@@ -987,42 +941,10 @@
                 }
             };
 
-<<<<<<< HEAD
             if !rlp_node_update.is_empty() {
                 rlp_node_updates.insert(path.clone(), rlp_node_update);
             }
 
-            buffers.rlp_node_stack.push((path, rlp_node, node_type));
-        }
-
-        debug_assert_eq!(buffers.rlp_node_stack.len(), 1);
-        (buffers.rlp_node_stack.pop().unwrap().1, rlp_node_updates)
-    }
-
-    fn apply_rlp_node_updates(&mut self, rlp_node_updates: RlpNodeUpdates) {
-        for (path, update) in rlp_node_updates {
-            if let Some(node) = self.nodes.get_mut(&path) {
-                match node {
-                    SparseNode::Leaf { hash, .. } | SparseNode::Extension { hash, .. } => {
-                        *hash = update.hash
-                    }
-                    SparseNode::Branch { hash, store_in_db_trie, .. } => {
-                        *hash = update.hash;
-                        *store_in_db_trie = update.store_in_db_trie
-                    }
-                    SparseNode::Empty | SparseNode::Hash(_) => unreachable!(),
-                }
-            }
-
-            if let Some(updates) = self.updates.as_mut() {
-                if let Some(branch_node) = update.branch_node {
-                    updates.updated_nodes.insert(path, branch_node);
-                } else if update.remove {
-                    updates.removed_nodes.insert(path);
-                }
-            }
-        }
-=======
             trace!(
                 target: "trie::sparse",
                 ?starting_path,
@@ -1038,8 +960,32 @@
         }
 
         debug_assert_eq!(buffers.rlp_node_stack.len(), 1);
-        buffers.rlp_node_stack.pop().unwrap().rlp_node
->>>>>>> bd5dde54
+        (buffers.rlp_node_stack.pop().unwrap().rlp_node, rlp_node_updates)
+    }
+
+    fn apply_rlp_node_updates(&mut self, rlp_node_updates: RlpNodeUpdates) {
+        for (path, update) in rlp_node_updates {
+            if let Some(node) = self.nodes.get_mut(&path) {
+                match node {
+                    SparseNode::Leaf { hash, .. } | SparseNode::Extension { hash, .. } => {
+                        *hash = update.hash
+                    }
+                    SparseNode::Branch { hash, store_in_db_trie, .. } => {
+                        *hash = update.hash;
+                        *store_in_db_trie = update.store_in_db_trie
+                    }
+                    SparseNode::Empty | SparseNode::Hash(_) => unreachable!(),
+                }
+            }
+
+            if let Some(updates) = self.updates.as_mut() {
+                if let Some(branch_node) = update.branch_node {
+                    updates.updated_nodes.insert(path, branch_node);
+                } else if update.remove {
+                    updates.removed_nodes.insert(path);
+                }
+            }
+        }
     }
 }
 
@@ -1367,16 +1313,26 @@
     /// Update hashes of the nodes that are located at a level deeper than or equal to the provided
     /// depth. Root node has a level of 0.
     pub fn update_rlp_node_level(&mut self, depth: usize) {
-        let mut prefix_set = self.prefix_set.clone().freeze();
-
-        let targets = self.get_changed_nodes_at_depth(&mut prefix_set, depth);
+        // Take the current prefix set
+        let mut prefix_set = std::mem::take(&mut self.prefix_set).freeze();
+
+        // Get the nodes that have changed at the given depth.
+        let (targets, new_prefix_set) = self.get_changed_nodes_at_depth(&mut prefix_set, depth);
+        // Update the prefix set to the prefix set of the nodes that stil need to be updated.
+        self.prefix_set = new_prefix_set;
+
+        trace!(target: "trie::sparse", ?depth, ?targets, "Updating nodes at depth");
         let (tx, rx) = mpsc::channel();
         targets
             .into_par_iter()
             .map_init(
                 || (prefix_set.clone(), RlpNodeBuffers::default(), Vec::new()),
-                |(prefix_set, buffers, rlp_node), target| {
-                    buffers.path_stack.push((target, Some(true)));
+                |(prefix_set, buffers, rlp_node), (level, path)| {
+                    buffers.path_stack.push(RlpNodePathStackItem {
+                        level,
+                        path,
+                        is_in_prefix_set: Some(true),
+                    });
                     let (_, updates) = self.rlp_node_with_updates(prefix_set, buffers, rlp_node);
                     updates
                 },
